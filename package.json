{
  "name": "e2ee-adapter",
<<<<<<< HEAD
  "version": "1.2.0",
  "description": "Plug-and-play End-to-End Encryption middleware for Express.js and NestJS using hybrid AES-CBC + RSA encryption with secure key exchange",
=======
  "version": "1.2.1",
  "description": "End-to-End Encryption middleware for Express.js and NestJS using hybrid AES-CBC + RSA encryption with secure key exchange",
>>>>>>> 566af6df
  "main": "dist/index.js",
  "types": "dist/index.d.ts",
  "exports": {
    ".": {
      "types": "./dist/index.d.ts",
      "default": "./dist/index.js"
    },
    "./middleware": {
      "types": "./dist/middleware/index.d.ts",
      "default": "./dist/middleware/index.js"
    },
    "./client": {
      "types": "./dist/client/index.d.ts",
      "default": "./dist/client/index.js"
    },
    "./interceptor": {
      "types": "./dist/interceptors/index.d.ts",
      "default": "./dist/interceptors/index.js"
    }
  },
  "scripts": {
    "build": "npm run format && tsc",
    "dev": "tsc --watch",
    "test": "jest",
    "test:watch": "jest --watch",
    "lint": "eslint src/**/*.ts",
    "lint:fix": "eslint src/**/*.ts --fix",
    "format": "prettier --write \"src/**/*.{ts,js,json,md}\"",
    "format:check": "prettier --check \"src/**/*.{ts,js,json,md}\"",
    "clean": "rm -rf dist",
    "prepublishOnly": "npm run clean && npm run build"
  },
  "keywords": [
    "e2ee",
    "end-to-end-encryption",
    "encryption",
    "middleware",
    "express",
    "nestjs",
    "aes-cbc",
    "rsa",
    "hybrid-encryption",
    "security",
    "typescript",
    "cryptography",
    "key-exchange",
    "secure-communication",
    "plug-and-play",
    "zero-config",
    "no-code-e2ee"
  ],
  "author": {
    "name": "Madhur Goyal",
    "email": "hi@mgoyal.com",
    "url": "https://mgoyal.com"
  },
  "license": "MIT",
  "devDependencies": {
    "@semantic-release/changelog": "^6.0.3",
    "@semantic-release/commit-analyzer": "^13.0.1",
    "@semantic-release/git": "^10.0.1",
    "@semantic-release/npm": "^12.0.2",
    "@semantic-release/release-notes-generator": "^14.0.3",
    "@types/express": "^4.17.21",
    "@types/jest": "^29.5.0",
    "@types/node": "^20.0.0",
    "@typescript-eslint/eslint-plugin": "^6.0.0",
    "@typescript-eslint/parser": "^6.0.0",
    "conventional-changelog-conventionalcommits": "^9.1.0",
    "eslint": "^8.0.0",
    "eslint-config-prettier": "^10.1.8",
    "eslint-plugin-prettier": "^5.5.3",
    "jest": "^29.5.0",
    "prettier": "^3.6.2",
    "semantic-release": "^24.2.7",
    "ts-jest": "^29.1.0",
    "typescript": "^5.0.0"
  },
  "peerDependencies": {
    "@nestjs/common": "^10.0.0",
    "express": "^4.17.0",
    "rxjs": "^7.8.1 || ^8.0.0"
  },
  "files": [
    "dist/**/*",
    "README.md",
    "LICENSE"
  ],
  "repository": {
    "type": "git",
    "url": "git+https://github.com/mgoyal98/e2ee-adapter.git"
  },
  "engines": {
    "node": ">=16.0.0"
  }
}<|MERGE_RESOLUTION|>--- conflicted
+++ resolved
@@ -1,12 +1,7 @@
 {
   "name": "e2ee-adapter",
-<<<<<<< HEAD
-  "version": "1.2.0",
+  "version": "1.2.1",
   "description": "Plug-and-play End-to-End Encryption middleware for Express.js and NestJS using hybrid AES-CBC + RSA encryption with secure key exchange",
-=======
-  "version": "1.2.1",
-  "description": "End-to-End Encryption middleware for Express.js and NestJS using hybrid AES-CBC + RSA encryption with secure key exchange",
->>>>>>> 566af6df
   "main": "dist/index.js",
   "types": "dist/index.d.ts",
   "exports": {
